--- conflicted
+++ resolved
@@ -2,11 +2,7 @@
 
 Wrapped version of web3 with a nicer interface that is used across 0x projects and packages.
 
-<<<<<<< HEAD
-### Read the [Documentation](0xproject.com/docs/web3-wrapper).
-=======
-### Read the [Documentation](https://0xproject.com/docs/web3_wrapper).
->>>>>>> 7d8badc8
+### Read the [Documentation](https://0xproject.com/docs/web3-wrapper).
 
 ## Installation
 
