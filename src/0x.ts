--- conflicted
+++ resolved
@@ -209,21 +209,13 @@
             this._web3Wrapper,
             this._getTokenTransferProxyAddressAsync.bind(this),
         );
-<<<<<<< HEAD
-        const tokenRegistryContractAddressIfExists = _.get(config, 'tokenRegistryContractAddress');
-        this.tokenRegistry = new TokenRegistryWrapper(this._web3Wrapper, 'tokenRegistryContractAddressIfExists');
-        const etherTokenContractAddressIfExists = _.get(config, 'etherTokenContractAddress');
-        this.etherToken = new EtherTokenWrapper(this._web3Wrapper, this.token, 'etherTokenContractAddressIfExists');
-        const orderWatcherConfig: OrderStateWatcherConfig|undefined = _.get(config, 'orderWatcherConfig');
-=======
         const tokenRegistryContractAddressIfExists = _.isUndefined(config) ?
                                                      undefined :
                                                      config.tokenRegistryContractAddress;
         this.tokenRegistry = new TokenRegistryWrapper(this._web3Wrapper, tokenRegistryContractAddressIfExists);
         const etherTokenContractAddressIfExists = _.isUndefined(config) ? undefined : config.etherTokenContractAddress;
         this.etherToken = new EtherTokenWrapper(this._web3Wrapper, this.token, etherTokenContractAddressIfExists);
-        const mempoolPollingIntervalMs = _.isUndefined(config) ? undefined : config.mempoolPollingIntervalMs;
->>>>>>> 1c6e6842
+        const orderWatcherConfig = _.isUndefined(config) ? undefined : config.orderWatcherConfig;
         const orderStateUtils = new OrderStateUtils(this.token, this.exchange);
         this.orderStateWatcher = new OrderStateWatcher(
             this._web3Wrapper, this._abiDecoder, orderStateUtils, orderWatcherConfig,
