--- conflicted
+++ resolved
@@ -117,13 +117,8 @@
                     expect(invalidOrderState.orderHash).to.be.equal(orderHash);
                     expect(invalidOrderState.error).to.be.equal(ExchangeContractErrs.InsufficientMakerAllowance);
                     done();
-<<<<<<< HEAD
-                };
-                zeroEx.orderStateWatcher.subscribe(callback);
-=======
-                });
-                zeroEx.orderStateWatcher.subscribe(callback, numConfirmations);
->>>>>>> d98435b4
+                });
+                zeroEx.orderStateWatcher.subscribe(callback);
                 await zeroEx.token.setProxyAllowanceAsync(makerToken.address, maker, new BigNumber(0));
             })().catch(done);
         });
@@ -140,13 +135,8 @@
                     expect(invalidOrderState.orderHash).to.be.equal(orderHash);
                     expect(invalidOrderState.error).to.be.equal(ExchangeContractErrs.InsufficientMakerBalance);
                     done();
-<<<<<<< HEAD
-                };
-                zeroEx.orderStateWatcher.subscribe(callback);
-=======
-                });
-                zeroEx.orderStateWatcher.subscribe(callback, numConfirmations);
->>>>>>> d98435b4
+                });
+                zeroEx.orderStateWatcher.subscribe(callback);
                 const anyRecipient = taker;
                 const makerBalance = await zeroEx.token.getBalanceAsync(makerToken.address, maker);
                 await zeroEx.token.transferAsync(makerToken.address, maker, anyRecipient, makerBalance);
@@ -170,13 +160,8 @@
                     if (eventCount === 2) {
                         done();
                     }
-<<<<<<< HEAD
-                };
-                zeroEx.orderStateWatcher.subscribe(callback);
-=======
-                });
-                zeroEx.orderStateWatcher.subscribe(callback, numConfirmations);
->>>>>>> d98435b4
+                });
+                zeroEx.orderStateWatcher.subscribe(callback);
 
                 const shouldThrowOnInsufficientBalanceOrAllowance = true;
                 await zeroEx.exchange.fillOrderAsync(
@@ -209,13 +194,8 @@
                     if (eventCount === 2) {
                         done();
                     }
-<<<<<<< HEAD
-                };
-                zeroEx.orderStateWatcher.subscribe(callback);
-=======
-                });
-                zeroEx.orderStateWatcher.subscribe(callback, numConfirmations);
->>>>>>> d98435b4
+                });
+                zeroEx.orderStateWatcher.subscribe(callback);
                 const shouldThrowOnInsufficientBalanceOrAllowance = true;
                 await zeroEx.exchange.fillOrderAsync(
                     signedOrder, fillAmountInBaseUnits, shouldThrowOnInsufficientBalanceOrAllowance, taker,
